/*
 * Copyright 2009 the original author or authors.
 *
 * Licensed under the Apache License, Version 2.0 (the "License");
 * you may not use this file except in compliance with the License.
 * You may obtain a copy of the License at
 *
 *      http://www.apache.org/licenses/LICENSE-2.0
 *
 * Unless required by applicable law or agreed to in writing, software
 * distributed under the License is distributed on an "AS IS" BASIS,
 * WITHOUT WARRANTIES OR CONDITIONS OF ANY KIND, either express or implied.
 * See the License for the specific language governing permissions and
 * limitations under the License.
 */
package org.gradle.api.tasks.scala;

import org.gradle.api.InvalidUserDataException;
import org.gradle.api.file.FileCollection;
import org.gradle.api.internal.ClassPathRegistry;
import org.gradle.api.internal.tasks.scala.ScalaCompilerFactory;
import org.gradle.api.internal.tasks.scala.ScalaJavaJointCompileSpec;
import org.gradle.api.tasks.CacheableTask;
import org.gradle.api.tasks.Classpath;
import org.gradle.api.tasks.Nested;
import org.gradle.initialization.ClassLoaderRegistry;
import org.gradle.language.scala.tasks.AbstractScalaCompile;
import org.gradle.process.internal.JavaForkOptionsFactory;
import org.gradle.process.internal.worker.child.WorkerDirectoryProvider;
import org.gradle.workers.internal.ActionExecutionSpecFactory;
import org.gradle.workers.internal.WorkerDaemonFactory;

import javax.inject.Inject;

/**
 * Compiles Scala source files, and optionally, Java source files.
 */
@CacheableTask
public class ScalaCompile extends AbstractScalaCompile {

    private FileCollection scalaClasspath;
    private FileCollection zincClasspath;

    private org.gradle.language.base.internal.compile.Compiler<ScalaJavaJointCompileSpec> compiler;

    @Inject
    public ScalaCompile() {
        super(new ScalaCompileOptions());
    }

    @Nested
    @Override
    public ScalaCompileOptions getScalaCompileOptions() {
        return (ScalaCompileOptions) super.getScalaCompileOptions();
    }

    /**
     * Returns the classpath to use to load the Scala compiler.
     */
    @Classpath
    public FileCollection getScalaClasspath() {
        return scalaClasspath;
    }

    public void setScalaClasspath(FileCollection scalaClasspath) {
        this.scalaClasspath = scalaClasspath;
    }

    /**
     * Returns the classpath to use to load the Zinc incremental compiler. This compiler in turn loads the Scala compiler.
     */
    @Classpath
    public FileCollection getZincClasspath() {
        return zincClasspath;
    }

    public void setZincClasspath(FileCollection zincClasspath) {
        this.zincClasspath = zincClasspath;
    }

    /**
     * For testing only.
     */
    public void setCompiler(org.gradle.language.base.internal.compile.Compiler<ScalaJavaJointCompileSpec> compiler) {
        this.compiler = compiler;
    }

    @Override
    protected org.gradle.language.base.internal.compile.Compiler<ScalaJavaJointCompileSpec> getCompiler(ScalaJavaJointCompileSpec spec) {
        assertScalaClasspathIsNonEmpty();
        if (compiler == null) {
            WorkerDaemonFactory workerDaemonFactory = getServices().get(WorkerDaemonFactory.class);
            JavaForkOptionsFactory forkOptionsFactory = getServices().get(JavaForkOptionsFactory.class);
            ClassPathRegistry classPathRegistry = getServices().get(ClassPathRegistry.class);
            ClassLoaderRegistry classLoaderRegistry = getServices().get(ClassLoaderRegistry.class);
            ActionExecutionSpecFactory actionExecutionSpecFactory = getServices().get(ActionExecutionSpecFactory.class);
            ScalaCompilerFactory scalaCompilerFactory = new ScalaCompilerFactory(
                getServices().get(WorkerDirectoryProvider.class).getWorkingDirectory(), workerDaemonFactory, getScalaClasspath(),
<<<<<<< HEAD
                getZincClasspath(), getProject().getGradle().getGradleUserHomeDir(), forkOptionsFactory, classPathRegistry, classLoaderRegistry, actionExecutionSpecFactory);
=======
                getZincClasspath(), forkOptionsFactory);
>>>>>>> 03e83f5a
            compiler = scalaCompilerFactory.newCompiler(spec);
        }
        return compiler;
    }

    protected void assertScalaClasspathIsNonEmpty() {
        if (getScalaClasspath().isEmpty()) {
            throw new InvalidUserDataException("'" + getName() + ".scalaClasspath' must not be empty. If a Scala compile dependency is provided, "
                    + "the 'scala-base' plugin will attempt to configure 'scalaClasspath' automatically. Alternatively, you may configure 'scalaClasspath' explicitly.");
        }
    }
}<|MERGE_RESOLUTION|>--- conflicted
+++ resolved
@@ -96,11 +96,7 @@
             ActionExecutionSpecFactory actionExecutionSpecFactory = getServices().get(ActionExecutionSpecFactory.class);
             ScalaCompilerFactory scalaCompilerFactory = new ScalaCompilerFactory(
                 getServices().get(WorkerDirectoryProvider.class).getWorkingDirectory(), workerDaemonFactory, getScalaClasspath(),
-<<<<<<< HEAD
-                getZincClasspath(), getProject().getGradle().getGradleUserHomeDir(), forkOptionsFactory, classPathRegistry, classLoaderRegistry, actionExecutionSpecFactory);
-=======
-                getZincClasspath(), forkOptionsFactory);
->>>>>>> 03e83f5a
+                getZincClasspath(), forkOptionsFactory, classPathRegistry, classLoaderRegistry, actionExecutionSpecFactory);
             compiler = scalaCompilerFactory.newCompiler(spec);
         }
         return compiler;
